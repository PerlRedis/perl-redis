--- conflicted
+++ resolved
@@ -29,6 +29,7 @@
 
 sub _maybe_enable_timeouts {
     my ($self, $socket) = @_;
+    $socket or return;
     exists $self->{read_timeout} || exists $self->{write_timeout}
       or return $socket;
     IO::Socket::Timeout->enable_timeouts_on($socket);
@@ -46,11 +47,7 @@
   $self->{debug} = $args{debug} || $ENV{REDIS_DEBUG};
 
   ## Deal with REDIS_SERVER ENV
-<<<<<<< HEAD
-  if ($ENV{REDIS_SERVER} && ! exists $args{sock} && ! exists $args{server}) {
-=======
-  if ($ENV{REDIS_SERVER} && !$args{sock} && !$args{server} && !$args{sentinel}) {
->>>>>>> e0d1e57a
+  if ($ENV{REDIS_SERVER} && ! exists $args{sock} && ! exists $args{server} && ! exists $args{sentinel}) {
     if ($ENV{REDIS_SERVER} =~ m!^/!) {
       $args{sock} = $ENV{REDIS_SERVER};
     }
@@ -69,58 +66,17 @@
   $self->{reconnect}     = $args{reconnect} || 0;
   $self->{every}         = $args{every} || 1000;
 
-<<<<<<< HEAD
   if (exists $args{sock}) {
     $self->{server} = $args{sock};
     $self->{builder} = sub {
         my ($self) = @_;
-        if (exists $self->{read_timeout} || exists $self->{write_timeout}) {
-            my $socket = IO::Socket::UNIX->new(
-                Peer => $self->{server},
-                ( $self->{cnx_timeout} ? ( Timeout => $self->{cnx_timeout} ) : () ),
-            ) or return;
-            IO::Socket::Timeout->enable_timeouts_on($socket);
-            $self->{read_timeout}
-              and $socket->read_timeout($self->{read_timeout});
-            $self->{write_timeout}
-              and $socket->write_timeout($self->{write_timeout});
-            $socket;
-        } else {
+        $self->_maybe_enable_timeouts(
             IO::Socket::UNIX->new(
                 Peer => $self->{server},
                 ( $self->{cnx_timeout} ? ( Timeout => $self->{cnx_timeout} ): () ),
-            );
-        }
+            )
+        );
     };
-  }
-  else {
-    $self->{server} = exists $args{server} ? $args{server} : '127.0.0.1:6379';
-    $self->{builder} = sub {
-        my ($self) = @_;
-        if (exists $self->{read_timeout} || exists $self->{write_timeout}) {
-            my $socket = IO::Socket::INET->new(
-                PeerAddr => $self->{server},
-                Proto    => 'tcp',
-                ( $self->{cnx_timeout} ? ( Timeout => $self->{cnx_timeout} ) : () ),
-            ) or return;
-            IO::Socket::Timeout->enable_timeouts_on($socket);
-            $self->{read_timeout}
-              and $socket->read_timeout($self->{read_timeout});
-            $self->{write_timeout}
-              and $socket->write_timeout($self->{write_timeout});
-            $socket;
-        } else {
-=======
-  if ($args{sock}) {
-      $self->{server} = $args{sock};
-      $self->{builder} = sub {
-          my ($self) = @_;
-          $self->_maybe_enable_timeouts( IO::Socket::UNIX->new(
-                  Peer => $self->{server},
-                  ( $self->{cnx_timeout} ? ( Timeout => $self->{cnx_timeout} ): () ),
-              )
-          );
-      };
   } elsif ($args{sentinels}) {
       $self->{sentinels} = $args{sentinels};
 
@@ -179,17 +135,16 @@
           croak($status || "failed to connect to any of the sentinels");
       };
   } else {
-    $self->{server} = $args{server} || '127.0.0.1:6379';
+    $self->{server} = exists $args{server} ? $args{server} : '127.0.0.1:6379';
     $self->{builder} = sub {
         my ($self) = @_;
         $self->_maybe_enable_timeouts(
->>>>>>> e0d1e57a
             IO::Socket::INET->new(
                 PeerAddr => $self->{server},
                 Proto    => 'tcp',
                 ( $self->{cnx_timeout} ? ( Timeout => $self->{cnx_timeout} ) : () ),
             )
-        )
+        );
     };
   }
 
