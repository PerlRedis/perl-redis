--- conflicted
+++ resolved
@@ -26,7 +26,7 @@
 use constant EWOULDBLOCK => eval {Errno::EWOULDBLOCK} || -1E9;
 use constant EAGAIN      => eval {Errno::EAGAIN} || -1E9;
 use constant EINTR       => eval {Errno::EINTR} || -1E9;
-<<<<<<< HEAD
+use constant BUFSIZE     => 4096;
 
 sub _maybe_enable_timeouts {
     my ($self, $socket) = @_;
@@ -40,9 +40,6 @@
       and $socket->write_timeout($self->{write_timeout});
     $socket;
 }
-=======
-use constant BUFSIZE     => 4096;
->>>>>>> 9cd36e1c
 
 sub new {
   my ($class, %args) = @_;
@@ -321,11 +318,7 @@
 
   $self->wait_all_responses;
   $self->__send_command('SHUTDOWN');
-<<<<<<< HEAD
-  close(delete $self->{sock}) || croak("Can't close socket: $!");
-=======
-  $self->__close_sock() || confess("Can't close socket: $!");
->>>>>>> 9cd36e1c
+  $self->__close_sock() || croak("Can't close socket: $!");
 
   return 1;
 }
@@ -431,20 +424,12 @@
           $has_stuff
             or last ; ## no data ( or socket became EOF), back to select until
                       ## timeout
-      
-<<<<<<< HEAD
-          my ($reply, $error) = $self->__read_response('WAIT_FOR_MESSAGES');
-          croak "[WAIT_FOR_MESSAGES] $error, " if defined $error;
-          $self->__process_pubsub_msg($reply);
-          $count++;
-=======
           do {
               my ($reply, $error) = $self->__read_response('WAIT_FOR_MESSAGES');
-              confess "[WAIT_FOR_MESSAGES] $error, " if defined $error;
+              croak "[WAIT_FOR_MESSAGES] $error, " if defined $error;
               $self->__process_pubsub_msg($reply);
               $count++;
           } while ($self->{__buf});
->>>>>>> 9cd36e1c
         }
       }
     
@@ -761,13 +746,8 @@
   my $self = $_[0];
   my $sock = $self->{sock};
 
-<<<<<<< HEAD
-  my $data = <$sock>;
+  my $data = $self->__read_line_raw;
   croak("Error while reading from Redis server: $!")
-=======
-  my $data = $self->__read_line_raw;
-  confess("Error while reading from Redis server: $!")
->>>>>>> 9cd36e1c
     unless defined $data;
 
   chomp $data;
@@ -782,20 +762,10 @@
   my $sock = $self->{sock};
   my $buf = \$self->{__buf};
 
-<<<<<<< HEAD
-  my $data   = '';
-  my $offset = 0;
-  while ($len) {
-    my $bytes = read $self->{sock}, $data, $len, $offset;
-    croak("Error while reading from Redis server: $!")
-      unless defined $bytes;
-    croak("Redis server closed connection") unless $bytes;
-=======
-  if ($$buf) {
+  if (length $$buf) {
     my $idx = index($$buf, "\r\n");
     $idx >= 0 and return substr($$buf, 0, $idx + 2, '');
   }
->>>>>>> 9cd36e1c
 
   while (1) {
     my $bytes = sysread($sock, $$buf, BUFSIZE, length($$buf));
@@ -820,8 +790,8 @@
     while ($to_read > 0) {
       my $bytes = sysread($self->{sock}, $$buf, BUFSIZE, length($$buf));
       next if !defined $bytes && $! == EINTR;
-      confess("Error while reading from Redis server: $!") unless defined $bytes;
-      confess("Redis server closed connection") unless $bytes;
+      croak("Error while reading from Redis server: $!") unless defined $bytes;
+      croak("Redis server closed connection") unless $bytes;
       $to_read -= $bytes;
     }
   }
@@ -837,55 +807,9 @@
   my $sock = shift;
   my $data = '';
 
-<<<<<<< HEAD
-  __fh_nonblocking($sock, 1);
-
-  ## Lots of problems with Windows here. This is a temporary fix until I
-  ## figure out what is happening there. It looks like the wrong fix
-  ## because we should not mix sysread (unbuffered I/O) with ungetc()
-  ## below (buffered I/O), so I do expect to revert this soon.
-  ## Call it a run through the CPAN Testers Gautlet fix. If I had to
-  ## guess (and until my Windows box has a new power supply I do have to
-  ## guess), I would say that the problems lies with the call
-  ## __fh_nonblocking(), where on Windows we don't end up with a non-
-  ## blocking socket.
-  ## See
-  ##  * https://github.com/melo/perl-redis/issues/20
-  ##  * https://github.com/melo/perl-redis/pull/21
-  my $len;
-  local $! = 0;
-  if (WIN32) {
-    $len = sysread($sock, $data, 1);
-  }
-  else {
-    $len = read($sock, $data, 1);
-  }
-  my $err = 0 + $!;
-  __fh_nonblocking($sock, 0);
-
-  if (defined($len)) {
-    ## Have stuff
-    if ($len > 0) {
-      $sock->ungetc(ord($data));
-      return 1;
-    }
-    ## EOF according to the docs
-    ## (however FreeBSD seems to return $len = 0 when read fails)
-    elsif ($len == 0) {
-      if ($err and ($err == EWOULDBLOCK or $err == EAGAIN or $err == EINTR)) {
-        return 0;
-      } 
-      return;
-    }
-    else {
-      croak("read()/sysread() are really bonkers on $^O, return negative values ($len)");
-    }
-  }
-=======
   while (1) {
       my $res = recv($sock, $data, 1, MSG_PEEK | MSG_DONTWAIT);
       my $err = 0 + $!;
->>>>>>> 9cd36e1c
 
       if (defined $res) {
         ## have data
@@ -895,13 +819,7 @@
         return;
       }
 
-<<<<<<< HEAD
-  ## For everything else, there is Mastercard...
-  croak("Unexpected error condition $err/$^O, please report this as a bug");
-}
-=======
       next if $err && $err == EINTR;
->>>>>>> 9cd36e1c
 
       ## Keep going if nothing there, but socket is alive
       return 0 if $err and ($err == EWOULDBLOCK or $err == EAGAIN);
@@ -910,7 +828,7 @@
       return if $err == 0;
 
       ## For everything else, there is Mastercard...
-      confess("Unexpected error condition $err/$^O, please report this as a bug");
+      croak("Unexpected error condition $err/$^O, please report this as a bug");
   }
 }
 
