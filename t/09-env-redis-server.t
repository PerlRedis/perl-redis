--- conflicted
+++ resolved
@@ -11,10 +11,7 @@
 use constant SSL_AVAILABLE => eval { require IO::Socket::SSL } || 0;
 
 my ($c, $t, $srv, undef, undef, undef, undef, undef, $sock_temp_file) = redis();
-<<<<<<< HEAD
-=======
 
->>>>>>> 143bdaeb
 END {
   $c->() if $c;
   $t->() if $t;
@@ -52,23 +49,6 @@
   is($r->get($$), $n, '... connected to the expected server');
 };
 
-<<<<<<< HEAD
-=======
-subtest 'REDIS_SERVER TCP with undef sock' => sub {
-  my $n = time();
-  my $r = Redis->new(server => $srv, sock => undef);
-  $r->set($$ => $n);
-
-  local $ENV{REDIS_SERVER} = $srv;
-  is(exception { $r = Redis->new }, undef, "Direct IP/Port address on REDIS_SERVER works ($srv)",);
-  is($r->get($$), $n, '... connected to the expected server');
-
-  $ENV{REDIS_SERVER} = "tcp:$srv";
-  is(exception { $r = Redis->new }, undef, 'Direct IP/Port address (with tcp prefix) on REDIS_SERVER works',);
-  is($r->get($$), $n, '... connected to the expected server');
-};
-
->>>>>>> 143bdaeb
 
 subtest 'REDIS_SERVER UNIX' => sub {
   my $srv = $ENV{TEST_REDIS_SERVER_SOCK_PATH};
