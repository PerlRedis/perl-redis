#!perl

use warnings;
use strict;
use Test::More;
use Test::Fatal;
use Redis;
use lib 't/tlib';
use Test::SpawnRedisServer;

<<<<<<< HEAD
use constant SSL_AVAILABLE => eval { require IO::Socket::SSL } || 0;

my ($c, $t, $srv, undef, undef, undef, undef, undef, $sock_temp_file) = redis();

END {
  $c->() if $c;
  $t->() if $t;
}

my $use_ssl = $t ? SSL_AVAILABLE : 0;
=======
my ($c, $srv, undef, undef, undef, undef, undef, $sock_temp_file) = redis();
END { $c->() if $c }
>>>>>>> 7476b48b

subtest 'REDIS_SERVER TCP' => sub {
  my $n = time();
  my $r = Redis->new(server => $srv, ssl => $use_ssl, SSL_verify_mode => 0);
  $r->set($$ => $n);

  local $ENV{REDIS_SERVER} = $srv;
  is(exception { $r = Redis->new(ssl => $use_ssl, SSL_verify_mode => 0) },
     undef, "Direct IP/Port address on REDIS_SERVER works ($srv)",);
  is($r->get($$), $n, '... connected to the expected server');

  $ENV{REDIS_SERVER} = "tcp:$srv";
  is(exception { $r = Redis->new(ssl => $use_ssl, SSL_verify_mode => 0) },
     undef, 'Direct IP/Port address (with tcp prefix) on REDIS_SERVER works',);
  is($r->get($$), $n, '... connected to the expected server');
};

subtest 'REDIS_SERVER TCP with undef sock' => sub {
  my $n = time();
  my $r = Redis->new(server => $srv, sock => undef);
  $r->set($$ => $n);

  local $ENV{REDIS_SERVER} = $srv;
  is(exception { $r = Redis->new }, undef, "Direct IP/Port address on REDIS_SERVER works ($srv)",);
  is($r->get($$), $n, '... connected to the expected server');

  $ENV{REDIS_SERVER} = "tcp:$srv";
  is(exception { $r = Redis->new }, undef, 'Direct IP/Port address (with tcp prefix) on REDIS_SERVER works',);
  is($r->get($$), $n, '... connected to the expected server');
};

subtest 'REDIS_SERVER TCP with undef sock' => sub {
  my $n = time();
  my $r = Redis->new(server => $srv, sock => undef);
  $r->set($$ => $n);

  local $ENV{REDIS_SERVER} = $srv;
  is(exception { $r = Redis->new }, undef, "Direct IP/Port address on REDIS_SERVER works ($srv)",);
  is($r->get($$), $n, '... connected to the expected server');

  $ENV{REDIS_SERVER} = "tcp:$srv";
  is(exception { $r = Redis->new }, undef, 'Direct IP/Port address (with tcp prefix) on REDIS_SERVER works',);
  is($r->get($$), $n, '... connected to the expected server');
};


subtest 'REDIS_SERVER UNIX' => sub {
  my $srv = $ENV{TEST_REDIS_SERVER_SOCK_PATH};
  plan skip_all => 'Define ENV TEST_REDIS_SERVER_SOCK_PATH to test UNIX socket support'
    unless $srv;

  my $n = time();
  my $r = Redis->new(sock => $srv);
  $r->set($$ => $n);

  local $ENV{REDIS_SERVER} = $srv;
  is(exception { $r = Redis->new }, undef, 'UNIX path on REDIS_SERVER works',);
  is($r->get($$), $n, '... connected to the expected server');

  $ENV{REDIS_SERVER} = "unix:$srv";
  is(exception { $r = Redis->new }, undef, 'UNIX path (with unix prefix) on REDIS_SERVER works',);
  is($r->get($$), $n, '... connected to the expected server');
};


done_testing();<|MERGE_RESOLUTION|>--- conflicted
+++ resolved
@@ -8,7 +8,6 @@
 use lib 't/tlib';
 use Test::SpawnRedisServer;
 
-<<<<<<< HEAD
 use constant SSL_AVAILABLE => eval { require IO::Socket::SSL } || 0;
 
 my ($c, $t, $srv, undef, undef, undef, undef, undef, $sock_temp_file) = redis();
@@ -19,10 +18,6 @@
 }
 
 my $use_ssl = $t ? SSL_AVAILABLE : 0;
-=======
-my ($c, $srv, undef, undef, undef, undef, undef, $sock_temp_file) = redis();
-END { $c->() if $c }
->>>>>>> 7476b48b
 
 subtest 'REDIS_SERVER TCP' => sub {
   my $n = time();
