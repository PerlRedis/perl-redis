--- conflicted
+++ resolved
@@ -10,10 +10,7 @@
 use constant SSL_AVAILABLE => eval { require IO::Socket::SSL } || 0;
 
 my ($c, $t, $srv, undef, undef, undef, undef, undef, $sock_temp_file) = redis();
-<<<<<<< HEAD
-=======
 
->>>>>>> 143bdaeb
 END {
   $c->() if $c;
   $t->() if $t;
